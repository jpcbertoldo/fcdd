--- conflicted
+++ resolved
@@ -225,42 +225,16 @@
         
         inputs, labels, gtmaps = batch
         anomaly_scores_maps, loss_maps, loss = self.loss(inputs=inputs, gtmaps=gtmaps)
-<<<<<<< HEAD
-        self.log("test/loss", loss, on_step=False, on_epoch=True)
-        
-        scores_normal = anomaly_scores_maps[gtmaps == 0].mean()
-        scores_anomaly = anomaly_scores_maps[gtmaps == 1].mean()
-        self.log("test/score/normal", scores_normal, on_step=False, on_epoch=True)
-        self.log("test/score/anomaly", scores_anomaly, on_step=False, on_epoch=True)
-=======
         self.log(f"{stage}/loss", loss, on_step=False, on_epoch=True)
         
         scores_normal = anomaly_scores_maps[gtmaps == 0].mean()
         scores_anomaly = anomaly_scores_maps[gtmaps == 1].mean()
         self.log(f"{stage}/score-normal", scores_normal, on_step=False, on_epoch=True)
         self.log(f"{stage}/score-anomaly", scores_anomaly, on_step=False, on_epoch=True)
->>>>>>> f8f23638
         
         loss_normal = loss_maps[gtmaps == 0].mean()
         loss_anomaly = loss_maps[gtmaps == 1].mean()
         
-<<<<<<< HEAD
-        self.log("test/loss/normal", loss_normal, on_step=False, on_epoch=True)
-        self.log("test/loss/anomaly", loss_anomaly, on_step=False, on_epoch=True)
-        
-        return inputs, labels, gtmaps, anomaly_scores_maps, loss_maps, loss
-    
-    def test_epoch_end(self, test_step_outputs):  
-        # transpose the list of lists
-        catdim0 = functools.partial(torch.cat, dim=0)
-        inputs, labels, gtmaps, anomaly_scores_maps, loss_maps, loss = list(map(catdim0(list(map(list, zip(*test_step_outputs))))))
-        # inputs = torch.cat(inputs, dim=0)
-        # labels = torch.cat(labels, dim=0)
-        # gtmaps = torch.cat(gtmaps, dim=0)
-        # anomaly_scores_maps = torch.cat(anomaly_scores_maps, dim=0)
-        # loss_maps = torch.cat(loss_maps, dim=0)
-        # loss = torch.tensor(loss)
-=======
         self.log(f"{stage}/loss-normal", loss_normal, on_step=False, on_epoch=True)
         self.log(f"{stage}/loss-anomaly", loss_anomaly, on_step=False, on_epoch=True)
         
@@ -272,7 +246,6 @@
             loss_maps=loss_maps, 
             loss=loss,
         )
->>>>>>> f8f23638
         
     def validation_step(self, batch, batch_idx):
         return self._val_test_step(batch, batch_idx, stage="validate")
@@ -291,63 +264,7 @@
     
     def teardown(self, stage=None):
         self.last_epoch_outputs = None
-        
-<<<<<<< HEAD
-        def get_mask_dict(mask_tensor: torch.Tensor):
-            """mask_tensor \in int32^[1, H, W]"""
-            return dict(ground_truth=dict(
-                mask_data=mask_tensor.squeeze().numpy(), 
-                class_labels={NOMINAL_TARGET: "normal", ANOMALY_TARGET: "anomalous"}
-            ))
-
-        wandb.log({
-            "train/preview/normal": [
-                wandb.Image(img, caption=[f"train normal {idx:03d}"], masks=get_mask_dict(mask))
-                for idx, (img, mask) in enumerate(zip(norm_imgs, norm_gtmaps))
-            ],
-            "train/preview/anomalous": [
-                wandb.Image(img, caption=[f"train anomalous {idx:03d}"], masks=get_mask_dict(mask))
-                for idx, (img, mask) in enumerate(zip(anom_imgs, anom_gtmaps))
-            ],
-        })
-        
-        gtmap_roc = compute_gtmap_roc(
-            anomaly_scores=anomaly_scores_maps,
-            original_gtmaps=gtmaps,
-            net=self, 
-        )
-        single_save(self.logger.save_dir, 'test.gtmap_roc', gtmap_roc)
-=======
         # heatmap_generation()
->>>>>>> f8f23638
-        
-        # self.logger.experiment.log({
-        #     "test/rocauc": gtmap_roc["auc"],
-        #     "test/ap": gtmap_pr["ap"],
-            
-        #     # ========================== PR CURVE ==========================
-        #     # copied from wandb.plot.pr_curve()
-        #     # debug=wandb.plot.pr_curve(),
-        #     "test/pr_curve": wandb.plot_table(
-        #         vega_spec_name="wandb/area-under-curve/v0",
-        #         data_table=wandb.Table(
-        #             columns=["class", "recall", "precision"], 
-        #             data=[
-        #                 ["anomalous", rec_, prec_] 
-        #                 for rec_, prec_ in zip(
-        #                     gtmap_pr["recall"], 
-        #                     gtmap_pr["precision"],
-        #                 )
-        #             ],
-        #         ),
-        #         fields={"x": "recall", "y": "precision", "class": "class"},
-        #         string_fields={
-        #             "title": "PR curve",
-        #             "x-axis-title": "Recall",
-        #             "y-axis-title": "Precision",
-        #         },
-        #     )
-        # })
     
     # DEPRECATE DEPRECATE DEPRECATE DEPRECATE DEPRECATE DEPRECATE DEPRECATE DEPRECATE DEPRECATE DEPRECATE DEPRECATE DEPRECATE
     
