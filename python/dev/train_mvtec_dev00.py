#!/usr/bin/env python
# coding: utf-8

# In[]:
# # train mvtec
# 
# i want to have a simpler script to integrate to wandb and later adapt it to unetdd

# In[]:
# # imports

# In[1]:

import collections
import json
import os
import os.path as pt
import random
import time
import traceback
from argparse import ArgumentParser
from collections import namedtuple
from copy import deepcopy
from datetime import datetime
from pathlib import Path
from typing import List, Tuple

import numpy as np
import pytorch_lightning as pl
import torch
import torch.nn as nn
import torch.nn.functional as F
import torch.optim as optim
import torchmetrics
import torchvision
from fcdd.models.bases import BaseNet, ReceptiveNet
from fcdd.util.logging import Logger
from fcdd.util.logging import colorize as colorize_img
from kornia import gaussian_blur2d
from pytorch_lightning.loggers import WandbLogger
from scipy.interpolate import interp1d
from sklearn.metrics import (auc, average_precision_score,
                             precision_recall_curve, roc_curve)
from torch import Tensor, gt
from torch.hub import load_state_dict_from_url
from torch.optim.lr_scheduler import _LRScheduler
from torch.optim.optimizer import Optimizer
from torch.utils.data.dataloader import DataLoader
from torch.utils.data.dataset import Dataset

import wandb

from mvtec_dataset import ADMvTec


# from fcdd.datasets.noise import kernel_size_to_std
# from fcdd.training import balance_labels
# from fcdd.training.setup import pick_opt_sched
# from fcdd.models import choices, load_nets

# # utils

def kernel_size_to_std(k: int):
    """ Returns a standard deviation value for a Gaussian kernel based on its size """
    return np.log10(0.45*k + 1) + 0.25 if k < 32 else 10


def balance_labels(data: Tensor, labels: List[int], err=True) -> Tensor:
    """ balances data by removing samples for the more frequent label until both labels have equally many samples """
    lblset = list(set(labels))
    if err:
        assert len(lblset) == 2, 'binary labels required'
    else:
        assert len(lblset) <= 2, 'binary labels required'
        if len(lblset) == 1:
            return data
    l0 = (torch.from_numpy(np.asarray(labels)) == lblset[0]).nonzero().squeeze(-1).tolist()
    l1 = (torch.from_numpy(np.asarray(labels)) == lblset[1]).nonzero().squeeze(-1).tolist()
    if len(l0) > len(l1):
        rmv = random.sample(l0, len(l0) - len(l1))
    else:
        rmv = random.sample(l1, len(l1) - len(l0))
    ids = [i for i in range(len(labels)) if i not in rmv]
    data = data[ids]
    return data


# In[]:
# # consts

# reduce the number of points of the ROC curve
ROC_PR_CURVES_LIMIT_NUMBER_OF_POINTS = 3000
ROC_PR_CURVES_INTERPOLATION_NUMBER_OF_POINTS = 3000
    
SUPERVISE_MODES = (
    # 'unsupervised', 
    # 'other', 
    'noise', 
    'malformed_normal', 
    'malformed_normal_gt'
)
NOISE_MODES = [
    # Synthetic Anomalies
    'confetti',  
    # Outlier Exposure online supervision only  
    'mvtec', 
    'mvtec_gt'  
]

# In[]:
# # datasets

DATASET_CHOICES = ('mvtec',)


def dataset_class_labels(dataset_name: str) -> List[str]:
    return {
        'mvtec': deepcopy(ADMvTec.classes_labels),
    }[dataset_name]


def dataset_nclasses(dataset_name: str) -> int:
    return len(dataset_class_labels(dataset_name))


def dataset_class_index(dataset_name: str, class_name: str) -> int:

    return dataset_class_labels(dataset_name).index(class_name)


def dataset_preprocessing_choices(dataset_name: str) -> List[str]:
    return {
        'mvtec': deepcopy(ADMvTec.preprocessing_choices),
    }[dataset_name]


PREPROCESSING_CHOICES = tuple(set.union(*[
    set(dataset_preprocessing_choices(dataset_name)) 
    for dataset_name in DATASET_CHOICES
]))

# In[]:
# # model

# In[]:


class FCDDNet(ReceptiveNet):
    """ Baseclass for FCDD networks, i.e. network without fully connected layers that have a spatial output """
    
    def __init__(self, in_shape: Tuple[int, int, int], gauss_std: float, bias=False, **kwargs):
        super().__init__(in_shape, bias)
        self.gauss_std = float(gauss_std)
    
    def anomaly_score(self, loss: Tensor) -> Tensor:
        """ This assumes the loss is already the anomaly score. If this is not the case, reimplement the method! """
        return loss
    
    def reduce_ascore(self, ascore: Tensor) -> Tensor:
        """ Reduces the anomaly score to be a score per image (detection). """
        return ascore.reshape(ascore.size(0), -1).mean(1)
    
    def loss(self, outs: Tensor, ins: Tensor, labels: Tensor, gtmaps: Tensor = None, pixel_level_loss: bool = False) -> Tensor:
        """ computes the FCDD """
        loss = outs ** 2
        loss = (loss + 1).sqrt() - 1
        
        if self.training:
            
            assert gtmaps is not None
            
            loss = self.receptive_upsample(loss, reception=True, std=self.gauss_std, cpu=False)
            
            norm_map = (loss * (1 - gtmaps))
            norm = norm_map.view(norm_map.size(0), -1).mean(-1)
            
            # this is my implementation
            if pixel_level_loss:
                anom_map = -(((1 - (-loss).exp()) + 1e-31).log())
                anom_map = anom_map * gtmaps
                anom = anom_map.view(anom_map.size(0), -1).mean(-1)

            # this is fcdd's implementation
            else:            
                exclude_complete_nominal_samples = ((gtmaps == 1).view(gtmaps.size(0), -1).sum(-1) > 0)
                anom = torch.zeros_like(norm)
                if exclude_complete_nominal_samples.sum() > 0:
                    a = (loss * gtmaps)[exclude_complete_nominal_samples]
                    anom[exclude_complete_nominal_samples] = (
                        -(((1 - (-a.view(a.size(0), -1).mean(-1)).exp()) + 1e-31).log())
                    )
               
            return norm + anom
            
        else:
            return loss  # here it is always loss map

class FCDD_CNN224_VGG(FCDDNet):
    """
    # VGG_11BN based net with most of the VGG layers having weights 
    # pretrained on the ImageNet classification task.
    # these weights get frozen, i.e., the weights will not get updated during training
    """

    def __init__(self, in_shape, **kwargs):
        
        super().__init__(in_shape, **kwargs)
        assert self.bias, 'VGG net is only supported with bias atm!'
        
        state_dict = load_state_dict_from_url(
            torchvision.models.vgg.model_urls['vgg11_bn'],
            model_dir=pt.join(pt.dirname(__file__), '..', '..', '..', 'data', 'models')
        )
        features_state_dict = {k[9:]: v for k, v in state_dict.items() if k.startswith('features')}

        self.features = nn.Sequential(
            self._create_conv2d(3, 64, 3, 1, 1),
            nn.BatchNorm2d(64),
            nn.ReLU(True),
            self._create_maxpool2d(2, 2),
            self._create_conv2d(64, 128, 3, 1, 1),
            nn.BatchNorm2d(128),
            nn.ReLU(True),
            self._create_maxpool2d(2, 2),
            self._create_conv2d(128, 256, 3, 1, 1),
            nn.BatchNorm2d(256),
            nn.ReLU(True),
            self._create_conv2d(256, 256, 3, 1, 1),
            nn.BatchNorm2d(256),
            nn.ReLU(True),
            self._create_maxpool2d(2, 2),
            # Frozen version freezes up to here
            self._create_conv2d(256, 512, 3, 1, 1),
            nn.BatchNorm2d(512),
            nn.ReLU(True),
            self._create_conv2d(512, 512, 3, 1, 1),
            nn.BatchNorm2d(512),
            nn.ReLU(True),
            # CUT
            nn.MaxPool2d(2, 2),
            nn.Conv2d(512, 512, 3, 1, 1),
            nn.BatchNorm2d(512),
            nn.ReLU(True),
            nn.Conv2d(512, 512, 3, 1, 1),
            nn.BatchNorm2d(512),
            nn.ReLU(True),
            nn.MaxPool2d(2, 2)
        )
        self.features.load_state_dict(features_state_dict)
        self.features = self.features[:-8]

        self.conv_final = self._create_conv2d(512, 1, 1)
        
        for m in self.features[:15]:
            for p in m.parameters():
                p.requires_grad = False

    def forward(self, x, ad=True):
        x = self.features(x)
        if ad:
            x = self.conv_final(x)
        return x
       
   
MODEL_CLASSES = {
    "FCDD_CNN224_VGG": FCDD_CNN224_VGG,
}
# In[]:
# # args

# In[2]:


def default_parser_config(parser: ArgumentParser) -> ArgumentParser:
    """
    Defines all the arguments for running an FCDD experiment.
    :param parser: instance of an ArgumentParser.
    :return: the parser with added arguments
    """

    # define directories for datasets and logging
    parser.add_argument(
        '--logdir', type=str, default=pt.join('..', '..', 'data', 'results', 'fcdd_{t}'),
        help='Directory where log data is to be stored. The pattern {t} is replaced by the start time. '
             'Defaults to ../../data/results/fcdd_{t}. '
    )
    parser.add_argument(
        '--logdir-suffix', type=str, default='',
        help='String suffix for log directory, again {t} is replaced by the start time. '
    )
    parser.add_argument(
        '--datadir', type=str, default=pt.join('..', '..', 'data', 'datasets'),
        help='Directory where datasets are found or to be downloaded to. Defaults to ../../data/datasets.',
    )
    parser.add_argument(
        '--readme', type=str, default='',
        help='Some notes to be stored in the automatically created config.txt configuration file.'
    )

    # training parameters
    parser.add_argument('-b', '--batch-size', type=int, default=128)
    parser.add_argument('-e', '--epochs', type=int, default=200)
    parser.add_argument('-w', '--workers', type=int, default=4)
    parser.add_argument('-lr', '--learning_rate', type=float, default=1e-3)
    parser.add_argument('-wd', '--weight-decay', type=float, default=1e-6)
    parser.add_argument(
        '--optimizer-type', type=str, default='sgd', choices=['sgd', 'adam'],
        help='The type of optimizer. Defaults to "sgd". '
    )
    parser.add_argument(
        '--scheduler-type', type=str, default='lambda', choices=['lambda', 'milestones'],
        help='The type of learning rate scheduler. Either "lambda", which reduces the learning rate each epoch '
             'by a certain factor, or "milestones", which sets the learning rate to certain values at certain '
             'epochs. Defaults to "lambda"'
    )
    parser.add_argument(
        '--lr-sched-param', type=float, nargs='*', default=[0.985],
        help='Sequence of learning rate scheduler parameters. '
             'For the "lambda" scheduler, just one parameter is allowed, '
             'which sets the factor the learning rate is reduced per epoch. '
             'For the "milestones" scheduler, at least two parameters are needed, '
             'the first determining the factor by which the learning rate is reduced at each milestone, '
             'and the others being each a milestone. For instance, "0.1 100 200 300" reduces the learning rate '
             'by 0.1 at epoch 100, 200, and 300. '
    )
    parser.add_argument(
        '--load', type=str, default=None,
        help='Path to a file that contains a snapshot of the network model. '
             'When given, the network loads the found weights and state of the training. '
             'If epochs are left to be trained, the training is continued. '
             'Note that only one snapshot is given, thus using a runner that trains for multiple different classes '
             'to be nominal is not applicable. '
    )
    parser.add_argument('-d', '--dataset', type=str, default='custom', choices=DATASET_CHOICES)
    parser.add_argument(
        '-n', '--net', type=str, default='FCDD_CNN224_VGG', choices=MODEL_CLASSES.keys(),
        help='Chooses a network architecture to train.'
    )
    parser.add_argument(
        '--preproc', type=str, default='aug1', choices=PREPROCESSING_CHOICES,
        help='Determines the kind of preprocessing pipeline (augmentations and such). '
             'Have a look at the code (dataset implementation, e.g. fcdd.datasets.cifar.py) for details.'
    )
    parser.add_argument(
        '--acc-batches', type=int, default=1,
        help='To speed up data loading, '
             'this determines the number of batches that are accumulated to be used for training. '
             'For instance, acc_batches=2 iterates the data loader two times, concatenates the batches, and '
             'passes the result to the further training procedure. This has no impact on the performance '
             'if the batch size is reduced accordingly (e.g. one half in this example), '
             'but can decrease training time. '
    )
    parser.add_argument('--no-bias', dest='bias', action='store_false', help='Uses no bias in network layers.')
    parser.add_argument('--cpu', dest='cuda', action='store_false', help='Trains on CPU only.')

    # artificial anomaly settings
    parser.add_argument(
        '--supervise-mode', type=str, default='noise', choices=SUPERVISE_MODES,
        help='This determines the kind of artificial anomalies. '
             '"unsupervised" uses no anomalies at all. '
             '"other" uses ground-truth anomalies. '
             '"noise" uses pure noise images or Outlier Exposure. '
             '"malformed_normal" adds noise to nominal images to create malformed nominal anomalies. '
             '"malformed_normal_gt" is like malformed_normal, but with ground-truth anomaly heatmaps for training. '
    )
    parser.add_argument(
        '--noise-mode', type=str, default='imagenet22k', choices=NOISE_MODES,
        help='The type of noise used when artificial anomalies are activated. Dataset names refer to OE. '
             'See fcdd.datasets.noise_modes.py.'
    )
    parser.add_argument(
        '--oe-limit', type=int, default=np.infty,
        help='Determines the amount of different samples used for Outlier Exposure. '
             'Has no impact on synthetic anomalies.'
    )
    parser.add_argument(
        '--nominal-label', type=int, default=0,
        help='Determines the label that marks nominal samples. '
             'Note that this is not the class that is considered nominal! '
             'For instance, class 5 is the nominal class, which is labeled with the nominal label 0.'
    )

    # heatmap generation parameters
    parser.add_argument(
        '--blur-heatmaps', dest='blur_heatmaps', action='store_true',
        help='Blurs heatmaps, like done for the explanation baseline experiments in the paper.'
    )
    parser.add_argument(
        '--gauss-std', type=float, default=10,
        help='Sets a constant value for the standard deviation of the Gaussian kernel used for upsampling and '
             'blurring.'
    )
    parser.add_argument(
        '--quantile', type=float, default=0.97,
        help='The quantile that is used to normalize the generated heatmap images. '
             'This is explained in the Appendix of the paper.'
    )
    parser.add_argument(
        '--resdown', type=int, default=64,
        help='Sets the maximum resolution of logged images (per heatmap), images will be downsampled '
             'if they exceed this threshold. For instance, resdown=64 makes every image of heatmaps contain '
             'individual heatmaps and inputs of width 64 and height 64 at most.'
    )
    parser.add_argument(
        '--no-test', dest="test", action="store_false",
        help='If set then the model will not be tested at the end of the training. It will by default.'
    )
    parser.add_argument(
        "--pixel-level-loss", dest="pixel_level_loss", action="store_true",
        help="If set, the pixel-level loss is used instead of the old version, which didn't apply the anomalous part of the loss to each pixel individually. "
    )
    parser.add_argument(
<<<<<<< HEAD
        "--wandb-project", type=str, default=None,
        help="If set, the model will be logged to wandb with the project name given here."
    )
    parser.add_argument(
        "--wandb-tags", type=str, nargs='*', default=None,
        help="If set, the model will be logged to wandb with the given tags.",
    )
    parser.add_argument(
        "--wandb-profile", action="store_true",
        help="If set, the run will be profiled and sent to wandb."
=======
        "--pixel-loss-fix", action="store_true",
        help="Use the fix as discussed by e-mail with philipp (correctly combine the positive/negative loss terms). "
>>>>>>> 7e8ee905
    )
    return parser


def default_parser_config_mvtec(parser: ArgumentParser) -> ArgumentParser:
    
    parser.set_defaults(
        batch_size=16, 
        acc_batches=8, 
        supervise_mode='malformed_normal',
        gauss_std=12, 
        weight_decay=1e-4, 
        epochs=200, 
        preproc='lcnaug1',
        quantile=0.99, 
        net='FCDD_CNN224_VGG', 
        dataset='mvtec', 
        noise_mode='confetti',
    )

    parser.add_argument(
        '--it', type=int, default=5, 
        help='Number of runs per class with different random seeds.')
    parser.add_argument(
        '--cls-restrictions', type=int, nargs='+', default=None,
        help='Run only training sessions for some of the classes being nominal.'
    )
    return parser


# In[4]:


def time_format(i: float) -> str:
    """ takes a timestamp (seconds since epoch) and transforms that into a datetime string representation """
    return datetime.fromtimestamp(i).strftime('%Y%m%d%H%M%S')


def args_post_parse(args_):
    
    args_.logdir = Path(args_.logdir)
    logdir_name = args_.logdir.name
    
    # it is duplicated for compatibility with setup_trainer
    args_.log_start_time = int(time.time())
    args_.log_start_time_str = time_format(args_.log_start_time)
    
    logdir_name = f"{args_.dataset}_" + logdir_name
    
    if 'logdir_suffix' in vars(args_):
        logdir_name += args_.logdir_suffix

        del vars(args_)['logdir_suffix']
        
    logdir_name = logdir_name.replace('{t}', args_.log_start_time_str)
    
    args_.logdir = args_.logdir.parent / logdir_name
            
    return args_


# In[]:
# # setup


# In[5]:


TrainSetup = namedtuple(
    "TrainSetup",
    [
        "net",
        "dataset",
        "train_loader",
        "test_loader",
        "opt",
        "sched",
        "logger",
        "device",
        "quantile",
        "resdown",
        "gauss_std",
        "blur_heatmaps",
        "pixel_level_loss",
    ]
)

def trainer_setup(
    dataset: str, 
    datadir: str, 
    logdir: str, 
    net: str, 
    bias: bool,
    learning_rate: float, 
    weight_decay: float, 
    lr_sched_param: List[float], 
    batch_size: int,
    optimizer_type: str, 
    scheduler_type: str,
    preproc: str, 
    supervise_mode: str, 
    nominal_label: int,
    oe_limit: int, 
    noise_mode: str,
    workers: int, 
    quantile: float, 
    resdown: int, 
    gauss_std: float, 
    blur_heatmaps: bool,
    cuda: bool, 
    config: str, 
    pixel_level_loss: bool,
    log_start_time: int = None, 
    normal_class: int = 0,
) -> TrainSetup:
    """
    Creates a complete setup for training, given all necessary parameter from a runner (seefcdd.runners.bases.py).
    This includes loading networks, datasets, data loaders, optimizers, and learning rate schedulers.
    :param dataset: dataset identifier string (see :data:`fcdd.datasets.DS_CHOICES`).
    :param datadir: directory where the datasets are found or to be downloaded to.
    :param logdir: directory where log data is to be stored.
    :param net: network model identifier string (see :func:`fcdd.models.choices`).
    :param bias: whether to use bias in the network layers.
    :param learning_rate: initial learning rate.
    :param weight_decay: weight decay (L2 penalty) regularizer.
    :param lr_sched_param: learning rate scheduler parameters. Format depends on the scheduler type.
        For 'milestones' needs to have at least two elements, the first corresponding to the factor
        the learning rate is decreased by at each milestone, the rest corresponding to milestones (epochs).
        For 'lambda' needs to have exactly one element, i.e. the factor the learning rate is decreased by
        at each epoch.
    :param batch_size: batch size, i.e. number of data samples that are returned per iteration of the data loader.
    :param optimizer_type: optimizer type, needs to be one of {'sgd', 'adam'}.
    :param scheduler_type: learning rate scheduler type, needs to be one of {'lambda', 'milestones'}.
    :param preproc: data preprocessing pipeline identifier string (see :data:`PREPROCESSING_CHOICES`).
    :param supervise_mode: the type of generated artificial anomalies.
        See :meth:`fcdd.datasets.bases.TorchvisionDataset._generate_artificial_anomalies_train_set`.
    :param nominal_label: the label that is to be returned to mark nominal samples.
    :param oe_limit: limits the number of different anomalies in case of Outlier Exposure (defined in noise_mode).
    :param noise_mode: the type of noise used, see :mod:`fcdd.datasets.noise_mode`.
    :param workers: how many subprocesses to use for data loading.
    :param quantile: the quantile that is used to normalize the generated heatmap images.
    :param resdown: the maximum resolution of logged images, images will be downsampled if necessary.
    :param gauss_std: a constant value for the standard deviation of the Gaussian kernel used for upsampling and
        blurring, the default value is determined by :func:`fcdd.datasets.noise.kernel_size_to_std`.
    :param blur_heatmaps: whether to blur heatmaps.
    :param cuda: whether to use GPU.
    :param config: some config text that is to be stored in the config.txt file.
    :param log_start_time: the start time of the experiment.
    :param normal_class: the class that is to be considered nominal.
    :return: a dictionary containing all necessary parameters to be passed to a Trainer instance.
    """
    assert supervise_mode in SUPERVISE_MODES, 'unknown supervise mode: {}'.format(supervise_mode)
    assert noise_mode in NOISE_MODES, 'unknown noise mode: {}'.format(noise_mode)
    assert dataset in DATASET_CHOICES
    assert preproc in PREPROCESSING_CHOICES
    device = torch.device('cuda:0') if cuda else torch.device('cpu')
    
    logger = Logger(logdir=logdir, exp_start_time=log_start_time,)
    
    # ================================ DATASET ================================
    if dataset == 'mvtec':
        ds = ADMvTec(
            root=datadir, 
            normal_class=normal_class, 
            preproc=preproc,
            supervise_mode=supervise_mode, 
            noise_mode=noise_mode, 
            oe_limit=oe_limit, 
            logger=logger, 
            nominal_label=nominal_label,
        )
    else:
        raise NotImplementedError(f'Dataset {dataset} is unknown.')
    
    train_loader, test_loader = ds.loaders(batch_size=batch_size, num_workers=workers)
   
    # ================================ NET ================================
    # net = load_nets(name=net, in_shape=ds.shape, bias=bias)
    
    try:
        # ds.shape: of the inputs the model expects (n x c x h x w).
        net = MODEL_CLASSES[net](ds.shape, bias=bias, gauss_std=gauss_std).to(device)
    
    except KeyError:
        raise KeyError(f'Model {net} is not implemented!')  
        
    # ================================ OPTIMIZER ================================
    if optimizer_type == 'sgd':
        optimizer = optim.SGD(net.parameters(), lr=learning_rate, weight_decay=weight_decay, momentum=0.9, nesterov=True)
    
    elif optimizer_type == 'adam':
        optimizer = optim.Adam(net.parameters(), lr=learning_rate, weight_decay=weight_decay)
    
    else:
        raise NotImplementedError('Optimizer type {} not known.'.format(optimizer_type))
    
    # ================================ SCHEDULER ================================
    if scheduler_type == 'lambda':
        assert len(lr_sched_param) == 1 and 0 < lr_sched_param[0] <= 1
        scheduler = optim.lr_scheduler.LambdaLR(optimizer, lambda ep: lr_sched_param[0] ** ep)
    
    elif scheduler_type == 'milestones':
        assert len(lr_sched_param) >= 2 and 0 < lr_sched_param[0] <= 1 and all([p > 1 for p in lr_sched_param[1:]])
        scheduler = optim.lr_scheduler.MultiStepLR(optimizer, [int(s) for s in lr_sched_param[1:]], lr_sched_param[0], )
    
    else:
        raise NotImplementedError('LR scheduler type {} not known.'.format(scheduler_type))
    
    # ================================ ELSE ================================
    
    logger.save_params(net, config)
    
    if not hasattr(ds, 'nominal_label') or ds.nominal_label < ds.anomalous_label:
        ds_order = ['norm', 'anom']
    else:
        ds_order = ['anom', 'norm']
        
    images = ds.preview(percls=20, train=True)
    
    rowheaders = [
        *ds_order, 
        '', 
        *['gtno' if s == 'norm' else 'gtan' for s in ds_order]
    ]
        
    logger.imsave(
        name='ds_preview', 
        tensors=torch.cat([*images]), 
        nrow=images.size(1),
        rowheaders=rowheaders,
    )
    
    return TrainSetup(
        net=net, 
        dataset=ds,
        train_loader=train_loader,
        test_loader=test_loader,
        opt=optimizer, 
        sched=scheduler, 
        logger=logger,
        device=device, 
        quantile=quantile, 
        resdown=resdown,
        gauss_std=gauss_std, 
        blur_heatmaps=blur_heatmaps,
        pixel_level_loss=pixel_level_loss,
    )
    
def train_setup_save_snapshot(outfile: str, net: FCDDNet = None, opt=None, sched=None, epoch: int = None, **kwargs):
    """
    Saves a snapshot of the current state of the training setup.
    Writes a snapshot of the training, i.e. network weights, optimizer state and scheduler state to a file
    in the log directory. 
    All other things in the kwargs are saved as well.
    :param setup: the training setup.
    :return:
    """
    if not pt.exists(os.path.dirname(outfile)):
        os.makedirs(os.path.dirname(outfile))
        
    torch.save(
        {
            'net': net.state_dict(), 
            'opt': opt.state_dict(), 
            'sched': sched.state_dict(), 
            'epoch': epoch,
            'kwargs': kwargs,
        }
        , outfile
    )



def train_setup_load_snapshot(path: str, device, net: FCDDNet = None, opt=None, sched=None) -> int:
    """ Loads a snapshot of the training state, including network weights """
    
    raise NotImplementedError("this method has not been tested yet")
    
    snapshot = torch.load(path, map_location=device)
    
    net_state = snapshot.pop('net', None)
    opt_state = snapshot.pop('opt', None)
    sched_state = snapshot.pop('sched', None)
    epoch = snapshot.pop('epoch', None)
    kwargs = snapshot.pop('kwargs', None)
    
    if net_state is not None and net is not None:
        net.load_state_dict(net_state)
        
    if opt_state is not None and opt is not None:
        opt.load_state_dict(opt_state)
        
    if sched_state is not None and sched is not None:
        sched.load_state_dict(sched_state)
        
    print(
        "Loaded {}{}{} with starting epoch {}".format(
        'net_state, ' if net_state else '', 'opt_state, ' if opt_state else '',
        'sched_state' if sched_state else '', epoch
    ))
    return epoch, kwargs


# In[]:
# # trainer

# In[13]:

class FCDDTrainer:
    
    def __init__(
        self, 
        net: BaseNet, 
        logger: Logger, 
        gauss_std: float, 
        quantile: float, 
        resdown: int, 
        blur_heatmaps=False,
        device='cuda:0',
        pixel_level_loss: bool = False, 
        pixel_loss_fix: bool = False,
        **kwargs
    ):
        """
        The train method is modified to be able to handle ground-truth maps.
        Anomaly detection trainer that defines a test phase where scores are computed and heatmaps are generated.
        :param net: some neural network instance
        :param opt: optimizer.
        :param sched: learning rate scheduler.
        :param dataset_loaders:
        :param logger: some logger.
        :param device: some torch device, either cpu or gpu.
        :param gauss_std: a constant value for the standard deviation of the Gaussian kernel used for upsampling and
            blurring, the default value is determined by :func:`fcdd.datasets.noise.kernel_size_to_std`.
        :param quantile: the quantile that is used to normalize the generated heatmap images.
        :param resdown: the maximum resolution of logged images, images will be downsampled if necessary.
        :param blur_heatmaps: whether to blur heatmaps.
        :param pixel_level_loss: whether to use pixel-level loss (my implementation) instead of fcdd's, where it is disregarded
        """
        self.net = net
        self.logger = logger
        self.device = device
        self.gauss_std = gauss_std
        self.quantile = quantile
        self.resdown = resdown
        self.blur_heatmaps = blur_heatmaps
        self.pixel_level_loss = pixel_level_loss
        self.pixel_loss_fix = pixel_loss_fix
                
<<<<<<< HEAD
    def train(
        self, 
        net: FCDDNet, 
        opt: Optimizer, 
        sched: _LRScheduler, 
        logger: Logger, 
        train_loader: DataLoader, 
        epochs: int, 
        device,
        acc_batches=1, 
        wandb=None,
    ) -> BaseNet:
=======
    def load(self, path: str, cpu=False) -> int:
        """ Loads a snapshot of the training state, including network weights """
        if cpu:
            snapshot = torch.load(path, map_location=torch.device('cpu'))
        else:
            snapshot = torch.load(path)
        net_state = snapshot.pop('net', None)
        opt_state = snapshot.pop('opt', None)
        sched_state = snapshot.pop('sched', None)
        epoch = snapshot.pop('epoch', None)
        if net_state is not None and self.net is not None:
            self.net.load_state_dict(net_state)
        if opt_state is not None and self.opt is not None:
            self.opt.load_state_dict(opt_state)
        if sched_state is not None and self.sched is not None:
            self.sched.load_state_dict(sched_state)
        print('Loaded {}{}{} with starting epoch {} for {}'.format(
            'net_state, ' if net_state else '', 'opt_state, ' if opt_state else '',
            'sched_state' if sched_state else '', epoch, str(self.__class__)[8:-2]
        ))
        return epoch

    def anomaly_score(self, loss: Tensor) -> Tensor:
        """ This assumes the loss is already the anomaly score. If this is not the case, reimplement the method! """
        return loss

    def reduce_ascore(self, ascore: Tensor) -> Tensor:
        """ Reduces the anomaly score to be a score per image (detection). """
        return ascore.reshape(ascore.size(0), -1).mean(1)

    def reduce_pixelwise_ascore(self, ascore: Tensor) -> Tensor:
        """ Reduces the anomaly score to be a score per pixel (explanation). """
        return ascore.mean(1).unsqueeze(1)

    def train(self, epochs: int, acc_batches=1, wandb = None) -> BaseNet:
>>>>>>> 7e8ee905
        """
        Does epochs many full iteration of the data loader and trains the network with the data using self.loss.
        Supports ground-truth maps, logs losses for
        nominal and anomalous samples separately, and introduces another parameter to
        accumulate batches for faster data loading.
        :param epochs: number of full data loader iterations to train.
        :param acc_batches: To speed up data loading, this determines the number of batches that are accumulated
            before forwarded through the network. For instance, acc_batches=2 iterates the data loader two times,
            concatenates the batches, and passes this to the network. This has no impact on the performance
            if the batch size is reduced accordingly (e.g. one half in this example), but can decrease training time.
        :return: the trained network
        """
        
        assert 0 < acc_batches and isinstance(acc_batches, int)
        
        net = net.to(device).train()
        
        for epoch in range(epochs):
            
            acc_data, acc_counter = [], 1
            
            for n_batch, data in enumerate(train_loader):
                
                if acc_counter < acc_batches and n_batch < len(train_loader) - 1:
                    acc_data.append(data)
                    acc_counter += 1
                    continue
                elif acc_batches > 1:
                    acc_data.append(data)
                    data = [torch.cat(d) for d in zip(*acc_data)]
                    acc_data, acc_counter = [], 1


                inputs, labels, gtmaps = data
                inputs = inputs.to(device)
                gtmaps = gtmaps.to(device)
                opt.zero_grad()
                outputs = net(inputs)
                loss = net.loss(outputs, inputs, labels, gtmaps, pixel_level_loss=self.pixel_level_loss)
                loss_mean = loss.mean()
                loss_mean.backward()
                opt.step()
                with torch.no_grad():
                    info = {}
                    if len(set(labels.tolist())) > 1:
                        swloss = loss.reshape(loss.size(0), -1).mean(-1)
                        info = {'err_normal': swloss[labels == 0].mean(),
                                'err_anomalous': swloss[labels != 0].mean()}
                    logger.log(
                        epoch, 
                        n_batch, 
                        len(train_loader), 
                        loss_mean,
                        infoprint='LR {} ID {}{}'.format(
                            ['{:.0e}'.format(p['lr']) for p in opt.param_groups],
                            str(self.__class__)[8:-2],
                            ' NCLS {}'.format(train_loader.dataset.normal_classes)
                            if hasattr(train_loader.dataset, 'normal_classes') else ''
                        ),
                        info=info
                    )
            if wandb is not None:
                wandb.log(dict(
                    epoch=epoch,
                    epoch_percent=(1 + epoch) / epochs,  # 1+ makes it finish at 100%
                    loss=loss_mean.data.item(),
                ))
            sched.step()

        return net

    def test(
        self, 
        net: FCDDNet, 
        data_loader: DataLoader, 
        logger: Logger, 
        device, 
    ):
        """
        Does a full iteration of a data loader, remembers all data (i.e. inputs, labels, outputs, loss),
        and computes scores and heatmaps with it. 
        
        For each, one heatmap picture is generated that contains (row-wise):
            -   The first 20 nominal samples (label == 0, if nominal_label==1 this shows anomalies instead).
            -   The first 20 anomalous samples (label == 1, if nominal_label==1 this shows nominal samples instead).
                The :func:`reorder` takes care that the first anomalous test samples are not all from the same class.
            -   The 10 most nominal rated samples from the nominal set on the left and
                the 10 most anomalous rated samples from the nominal set on the right.
            -   The 10 most nominal rated samples from the anomalous set on the left and
                the 10 most anomalous  rated samples from the anomalous set on the right.
        
        Four heatmap pictures are generated that show six samples with increasing anomaly score from left to right. 
        I.E.: the leftmost heatmap shows the most nominal rated example and the rightmost sample the most anomalous rated one. 
        There are two heatmaps for the anomalous set and two heatmaps for the nominal set. 
        Both with either local normalization -- i.e. each heatmap is normalized w.r.t itself only, 
                            there is a complete red and complete blue pixel in each heatmap -- or semi-global normalization -- 
        each heatmap is normalized w.r.t. to all heatmaps shown in the picture.
        
        These four heatmap pictures are also stored as tensors in a 'tim' subdirectory for later usage.
        
        The score computes AUC values and complete ROC curves for detection. It also computes explanation ROC curves
        if ground-truth maps are available.

        :param specific_viz_ids: in addition to the heatmaps generated above, this also generates heatmaps
            for specific sample indices. The first element of specific_viz_ids is for nominal samples
            and the second for anomalous ones. The resulting heatmaps are stored in a `specific_viz_ids` subdirectory.
        :return: A dictionary of ROC results, each ROC result is again represented by a dictionary of the form: {
                'tpr': [], 'fpr': [], 'ths': [], 'auc': int, ...
            }.
        """
        net = net.to(device).eval()   # HEREHERE HERE HERE HERE HERE HERE HERE HERE HERE HERE HERE HERE HERE HERE HERE HERE HERE 
        # next: remove heatmap generation from here (? is it worth to break it down?), extract test from the trainer 
        
        logger.print('Testing data split `test`', fps=False)
        
        all_labels, all_loss, all_anomaly_scores, all_imgs, all_outputs = [], [], [], [], []
        all_gtmaps = []
        
        for n_batch, data in enumerate(data_loader):
            
            inputs, labels, gtmaps = data
            all_gtmaps.append(gtmaps)

            # return outputs, loss, anomaly_score, grads
            # outputs, loss, anomaly_score, grads = self._regular_forward(inputs, labels)
            inputs = inputs.to(device)
            with torch.no_grad():
                outputs = net(inputs)
                loss = net.loss(outputs, inputs, labels)
                anomaly_score = net.anomaly_score(loss)
            
            all_labels += labels.detach().cpu().tolist()
            all_loss.append(loss.detach().cpu())
            all_anomaly_scores.append(anomaly_score.detach().cpu())
            all_imgs.append(inputs.detach().cpu())
            all_outputs.append(outputs.detach().cpu())
            
            logger.print(f'TEST {n_batch:04d}/{len(data_loader):04d}', fps=True)
            
        all_imgs = torch.cat(all_imgs)
        all_outputs = torch.cat(all_outputs)
        all_gtmaps = torch.cat(all_gtmaps) if len(all_gtmaps) > 0 else None
        all_loss = torch.cat(all_loss)
        all_anomaly_scores = torch.cat(all_anomaly_scores)
        
        # change variable names because i got rid of a function that did this before
        # labels, loss, anomaly_scores, imgs, outputs, gtmaps, grads = gather_data(data_loader,)
        labels, loss, anomaly_scores, imgs, outputs, gtmaps = all_labels, all_loss, all_anomaly_scores, all_imgs, all_outputs, all_gtmaps
        
        def reorder(
            labels: List[int], 
            loss: Tensor, 
            anomaly_scores: Tensor, 
            imgs: Tensor, 
            outputs: Tensor, 
            gtmaps: Tensor,
            ds: Dataset = None
        ) -> Tuple[List[int], Tensor, Tensor, Tensor, Tensor, Tensor, Tensor]:
            """ returns all inputs in an identical new order if the dataset offers a predefined (random) order """
            if ds is not None and hasattr(ds, 'fixed_random_order'):
                assert gtmaps is None, 'original gtmaps loaded in score do not know order! Hence reordering is not allowed for GT datasets'
                o = ds.fixed_random_order
                labels = labels[o] if isinstance(labels, (Tensor, np.ndarray)) else np.asarray(labels)[o].tolist()
                loss, anomaly_scores, imgs = loss[o], anomaly_scores[o], imgs[o]
                outputs, gtmaps = outputs[o], gtmaps
            return labels, loss, anomaly_scores, imgs, outputs, gtmaps
        
        labels, loss, anomaly_scores, imgs, outputs, gtmaps = reorder(
            labels=labels,
            loss=loss,
            anomaly_scores=anomaly_scores,
            imgs=imgs,
            outputs=outputs,
            gtmaps=gtmaps,
            ds=data_loader.dataset,
        )
        
        return labels, loss, anomaly_scores, imgs, outputs, gtmaps
    
    def heatmap_generation(
        self, 
        labels: List[int], 
        ascores: Tensor, 
        imgs: Tensor, 
        gtmaps: Tensor = None, 
        grads: Tensor = None, 
        show_per_cls: int = 20,
        name='heatmaps', 
        subdir='.',
        net: FCDDNet = None,
    ):
        minsamples = min(collections.Counter(labels).values())
        lbls = torch.IntTensor(labels)

        if minsamples < 2:
            self.logger.warning(
                f"Heatmap '{name}' cannot be generated. For some labels there are too few samples!", unique=False
            )
        else:
            this_show_per_cls = min(show_per_cls, minsamples)
            if this_show_per_cls % 2 != 0:
                this_show_per_cls -= 1
            # Evaluation Picture with 4 rows. Each row splits into 4 subrows with input-output-heatmap-gtm:
            # (1) 20 first nominal samples (2) 20 first anomalous samples
            # (3) 10 most nominal nominal samples - 10 most anomalous nominal samples
            # (4) 10 most nominal anomalies - 10 most anomalous anomalies
            idx = []
            for l in sorted(set(labels)):
                idx.extend((lbls == l).nonzero().squeeze(-1).tolist()[:this_show_per_cls])
            rascores = net.reduce_ascore(ascores)
            k = max(this_show_per_cls // 2, 1)
            for l in sorted(set(labels)):
                lid = set((lbls == l).nonzero().squeeze(-1).tolist())
                sort = [
                    i for i in np.argsort(rascores.detach().reshape(rascores.size(0), -1).sum(1)).tolist() if i in lid
                ]
                idx.extend([*sort[:k], *sort[-k:]])
            self._create_heatmaps_picture(
                idx, name, imgs.shape, subdir, this_show_per_cls, imgs, ascores, grads, gtmaps, labels
            )

        # Concise paper picture: Samples grow from most nominal to most anomalous (equidistant).
        # 2 versions: with local normalization and semi-global normalization
        res = self.resdown * 2  ## Increase resolution limit because there are only a few heatmaps shown here
        rascores = net.reduce_ascore(ascores)
        inpshp = imgs.shape
        for l in sorted(set(labels)):
            lid = set((torch.from_numpy(np.asarray(labels)) == l).nonzero().squeeze(-1).tolist())
            if len(lid) < 1:
                break
            k = min(show_per_cls // 3, len(lid))
            sort = [
                i for i in np.argsort(rascores.detach().reshape(rascores.size(0), -1).sum(1)).tolist() if i in lid
            ]
            splits = np.array_split(sort, k)
            idx = [s[int(n / (k - 1) * len(s)) if n != len(splits) - 1 else -1] for n, s in enumerate(splits)]
            self.logger.logtxt(
                'Interpretation visualization paper image {} indicies for label {}: {}'
                .format('{}_paper_lbl{}'.format(name, l), l, idx)
            )
            self._create_singlerow_heatmaps_picture(
                idx, name, inpshp, l, subdir, res, imgs, ascores, grads, gtmaps, labels
            )

    def _create_heatmaps_picture(self, idx: List[int], name: str, inpshp: torch.Size, subdir: str,
                                 nrow: int, imgs: Tensor, ascores: Tensor, grads: Tensor, gtmaps: Tensor,
                                 labels: List[int], norm: str = 'global'):
        """
        Creates a picture of inputs, heatmaps (either based on ascores or grads, if grads is not None),
        and ground-truth maps (if not None, otherwise omitted). Each row contains nrow many samples.
        One row contains always only one of {input, heatmaps, ground-truth maps}.
        The order of rows thereby is (1) inputs (2) heatmaps (3) ground-truth maps (4) blank.
        For instance, for 20 samples and nrow=10, the picture would show:
            - 10 inputs
            - 10 corresponding heatmaps
            - 10 corresponding ground-truth maps
            - blank
            - 10 inputs
            - 10 corresponding heatmaps
            - 10 corresponding ground-truth maps
        :param idx: limit the inputs (and corresponding other rows) to these indices.
        :param name: name to be used to store the picture.
        :param inpshp: the input shape (heatmaps will be resized to this).
        :param subdir: some subdirectory to store the data in.
        :param nrow: number of images per row.
        :param imgs: the input images.
        :param ascores: anomaly scores.
        :param grads: gradients.
        :param gtmaps: ground-truth maps.
        :param norm: what type of normalization to apply.
            None: no normalization.
            'local': normalizes each heatmap w.r.t. itself only.
            'global': normalizes each heatmap w.r.t. all heatmaps available (without taking idx into account),
                though it is ensured to consider equally many anomalous and nominal samples (if there are e.g. more
                nominal samples, randomly chosen nominal samples are ignored to match the correct amount).
            'semi-global: normalizes each heatmap w.r.t. all heatmaps chosen in idx.
        """
        number_of_rows = int(np.ceil(len(idx) / nrow))
        rows = []
        for s in range(number_of_rows):
            rows.append(self._image_processing(imgs[idx][s * nrow:s * nrow + nrow], inpshp, maxres=self.resdown, qu=1))
            rows.append(
                self._image_processing(
                    ascores[idx][s * nrow:s * nrow + nrow], inpshp, maxres=self.resdown, qu=self.quantile,
                    colorize=True, ref=balance_labels(ascores, labels, False) if norm == 'global' else ascores[idx],
                    norm=norm.replace('semi_', ''),  # semi case is handled in the line above
                )
            )
            if grads is not None:
                rows.append(
                    self._image_processing(
                        grads[idx][s * nrow:s * nrow + nrow], inpshp, self.blur_heatmaps,
                        self.resdown, qu=self.quantile,
                        colorize=True, ref=balance_labels(grads, labels, False) if norm == 'global' else grads[idx],
                        norm=norm.replace('semi_', ''),  # semi case is handled in the line above
                    )
                )
            if gtmaps is not None:
                rows.append(
                    self._image_processing(
                        gtmaps[idx][s * nrow:s * nrow + nrow], inpshp, maxres=self.resdown, norm=None
                    )
                )
            rows.append(torch.zeros_like(rows[-1]))
        name = '{}_{}'.format(name, norm)
        self.logger.imsave(name, torch.cat(rows), nrow=nrow, scale_mode='none', subdir=subdir)

    def _create_singlerow_heatmaps_picture(self, idx: List[int], name: str, inpshp: torch.Size, lbl: int, subdir: str,
                                           res: int, imgs: Tensor, ascores: Tensor, grads: Tensor, gtmaps: Tensor,
                                           labels: List[int]):
        """
        Creates a picture of inputs, heatmaps (either based on ascores or grads, if grads is not None),
        and ground-truth maps (if not None, otherwise omitted).
        Row-wise: (1) inputs (2) heatmaps (3) ground-truth maps.
        Creates one version with local normalization and one with semi_global normalization.
        :param idx: limit the inputs (and corresponding other rows) to these indices.
        :param name: name to be used to store the picture.
        :param inpshp: the input shape (heatmaps will be resized to this).
        :param lbl: label of samples (indices), only used for naming.
        :param subdir: some subdirectory to store the data in.
        :param res: maximum allowed resolution in pixels (images are downsampled if they exceed this threshold).
        :param imgs: the input images.
        :param ascores: anomaly scores.
        :param grads: gradients.
        :param gtmaps: ground-truth maps.
        """
        for norm in ['local', 'global']:
            rows = [self._image_processing(imgs[idx], inpshp, maxres=res, qu=1)]
            rows.append(
                self._image_processing(
                    ascores[idx], inpshp, maxres=res, colorize=True,
                    ref=balance_labels(ascores, labels, False) if norm == 'global' else None,
                    norm=norm.replace('semi_', ''),  # semi case is handled in the line above
                )
            )
            if grads is not None:
                rows.append(
                    self._image_processing(
                        grads[idx], inpshp, self.blur_heatmaps, res, colorize=True,
                        ref=balance_labels(grads, labels, False) if norm == 'global' else None,
                        norm=norm.replace('semi_', ''),  # semi case is handled in the line above
                    )
                )
            if gtmaps is not None:
                rows.append(self._image_processing(gtmaps[idx], inpshp, maxres=res, norm=None))
            tim = torch.cat(rows)
            imname = '{}_paper_{}_lbl{}'.format(name, norm, lbl)
            self.logger.single_save(imname, torch.stack(rows), subdir=pt.join('tims', subdir))
            self.logger.imsave(imname, tim, nrow=len(idx), scale_mode='none', subdir=subdir)

    def _image_processing(self, imgs: Tensor, input_shape: torch.Size, blur: bool = False, maxres: int = 64,
                          qu: float = None, norm: str = 'local', colorize: bool = False, ref: Tensor = None,
                          cmap: str = 'jet') -> Tensor:
        """
        Applies basic image processing techniques, including resizing, blurring, colorizing, and normalizing.
        The resize operation resizes the images automatically to match the input_shape. Other transformations
        are optional. Can be used to create pseudocolored heatmaps!
        :param imgs: a tensor of some images.
        :param input_shape: the shape of the inputs images the data loader returns.
        :param blur: whether to blur the image (has no effect for FCDD anomaly scores, where the
            anomaly scores are upsampled using a Gaussian kernel anyway).
        :param maxres: maximum allowed resolution in pixels (images are downsampled if they exceed this threshold).
        :param norm: what type of normalization to apply.
            None: no normalization.
            'local': normalizes each image w.r.t. itself only.
            'global': normalizes each image w.r.t. to ref (ref defaults to imgs).
        :param qu: quantile used for normalization, qu=1 yields the typical 0-1 normalization.
        :param colorize: whether to colorize grayscaled images using colormaps (-> pseudocolored heatmaps!).
        :param ref: a tensor of images used for global normalization (defaults to imgs).
        :param cmap: the colormap that is used to colorize grayscaled images.
        :return: transformed tensor of images
        """
        imgs = imgs.detach().clone()
        assert imgs.dim() == len(input_shape) == 4  # n x c x h x w
        std = self.gauss_std
        if qu is None:
            qu = self.quantile

        # upsample if necessary (img.shape != input_shape)
        if imgs.shape[2:] != input_shape[2:]:
            assert isinstance(self.net, ReceptiveNet),                 'Some images are not of full resolution, and network is not a receptive net. This should not occur! '
            imgs = self.net.receptive_upsample(imgs, reception=True, std=std)

        # blur if requested
        if blur:
            assert isinstance(self.net, ReceptiveNet)
            r = self.net.reception['r']
            r = (r - 1) if r % 2 == 0 else r
            std = std or kernel_size_to_std(r)
            imgs = gaussian_blur2d(imgs, (r,) * 2, (std,) * 2)

        # downsample if resolution exceeds the limit given with maxres
        if maxres < max(imgs.shape[2:]):
            assert imgs.shape[-2] == imgs.shape[-1], 'Image provided is no square!'
            imgs = F.interpolate(imgs, (maxres, maxres), mode='nearest')

        # apply requested normalization
        if norm is not None:
            apply_norm = {
                'local': self.__local_norm, 'global': self.__global_norm
            }
            imgs = apply_norm[norm](imgs, qu, ref)

        # if image is grayscaled, colorize, i.e. provide a pseudocolored heatmap!
        if colorize:
            imgs = imgs.mean(1).unsqueeze(1)
            imgs = colorize_img([imgs, ], norm=False, cmap=cmap)[0]
        else:
            imgs = imgs.repeat(1, 3, 1, 1) if imgs.size(1) == 1 else imgs

        return imgs

    @staticmethod
    def __global_norm(imgs: Tensor, qu: int, ref: Tensor = None) -> Tensor:
        """
        Applies a global normalization of tensor, s.t. the highest value of the complete tensor is 1 and
        the lowest value is >= zero. Uses a non-linear normalization based on quantiles as explained in the appendix
        of the paper.
        :param imgs: images tensor
        :param qu: quantile used
        :param ref: if this is None, normalizes w.r.t. to imgs, otherwise normalizes w.r.t. to ref.
        """
        ref = ref if ref is not None else imgs
        imgs.sub_(ref.min())
        ref = ref.sub(ref.min())
        quantile = ref.reshape(-1).kthvalue(int(qu * ref.reshape(-1).size(0)))[0]  # qu% are below that
        imgs.div_(quantile)  # (1 - qu)% values will end up being out of scale ( > 1)
        plosses = imgs.clamp(0, 1)  # clamp those
        return plosses

    @staticmethod
    def __local_norm(imgs: Tensor, qu: int, ref: Tensor = None) -> Tensor:
        """
        Applies a local normalization of tensor, s.t. the highest value of each element (dim=0) in the tensor is 1 and
        the lowest value is >= zero. Uses a non-linear normalization based on quantiles as explained in the appendix
        of the paper.
        :param imgs: images tensor
        :param qu: quantile used
        """
        imgs.sub_(imgs.reshape(imgs.size(0), -1).min(1)[0][(...,) + (None,) * (imgs.dim() - 1)])
        quantile = imgs.reshape(imgs.size(0), -1).kthvalue(
            int(qu * imgs.reshape(imgs.size(0), -1).size(1)), dim=1
        )[0]  # qu% are below that
        imgs.div_(quantile[(...,) + (None,) * (imgs.dim() - 1)])
        imgs = imgs.clamp(0, 1)  # clamp those
        return imgs

<<<<<<< HEAD
=======
    def loss(self, outs: Tensor, ins: Tensor, labels: Tensor, gtmaps: Tensor = None):
        """ computes the FCDD """
        assert isinstance(self.net, FCDDNet)
        loss = outs ** 2
        loss = (loss + 1).sqrt() - 1
        if self.net.training:
            
            assert gtmaps is not None
            
            std = self.gauss_std
            loss = self.net.receptive_upsample(loss, reception=True, std=std, cpu=False)
            
            if self.pixel_loss_fix:
                norm_loss_maps = (loss * (1 - gtmaps))
                anom_loss_maps = -(((1 - (-loss).exp()) + 1e-31).log())
                anom_loss_maps = anom_loss_maps * gtmaps
                loss = norm_loss_maps + anom_loss_maps
                batch_size = loss.size(0)
                return loss.view(batch_size, -1).mean(-1)
            
            norm_map = (loss * (1 - gtmaps))
            norm = norm_map.view(norm_map.size(0), -1).mean(-1)
            
            # this is my implementation
            if self.pixel_level_loss:
                anom_map = -(((1 - (-loss).exp()) + 1e-31).log())
                anom_map = anom_map * gtmaps
                anom = anom_map.view(anom_map.size(0), -1).mean(-1)
>>>>>>> 7e8ee905

# In[21]:
# # eval functions

# In[]:

def _reduce_curve_number_of_points(x, y, npoints) -> Tuple[np.ndarray, np.ndarray]:
    """
    Reduces the number of points in the curve by interpolating linearly.
    Suitable for ROC and PR curves.
    """
    func = interp1d(x, y, kind='linear')
    xmin, xmax = np.min(x), np.max(x)
    xs = np.linspace(xmin, xmax, npoints, endpoint=True)
    return xs, func(xs)
    
    
@torch.no_grad()
def compute_gtmap_roc(
    anomaly_scores,
    original_gtmaps,
    logger: Logger, 
    net: FCDDNet, 
    subdir='.',
):
    """the scores are upsampled to the images' original size and then the ROC is computed."""
    
    # GTMAPS pixel-wise anomaly detection = explanation performance
    logger.print('Computing ROC score')
    
    # Reduces the anomaly score to be a score per pixel (explanation)
    anomaly_scores = anomaly_scores.mean(1).unsqueeze(1)
    
    if isinstance(net, ReceptiveNet):  # Receptive field upsampling for FCDD nets
        anomaly_scores = net.receptive_upsample(anomaly_scores, std=net.gauss_std)
        
    # Further upsampling for original dataset size
    anomaly_scores = torch.nn.functional.interpolate(anomaly_scores, (original_gtmaps.shape[-2:]))
    flat_gtmaps, flat_ascores = original_gtmaps.reshape(-1).int().tolist(), anomaly_scores.reshape(-1).tolist()
    
    fpr, tpr, ths = roc_curve(
        y_true=flat_gtmaps, 
        y_score=flat_ascores,
        drop_intermediate=True,
    )
    
    # reduce the number of points of the curve
    npoints = ths.shape[0]
    
    if npoints > ROC_PR_CURVES_LIMIT_NUMBER_OF_POINTS:
        
        _, fpr = _reduce_curve_number_of_points(
            x=ths, 
            y=fpr, 
            npoints=ROC_PR_CURVES_INTERPOLATION_NUMBER_OF_POINTS,
        )
        ths, tpr = _reduce_curve_number_of_points(
            x=ths, 
            y=tpr, 
            npoints=ROC_PR_CURVES_INTERPOLATION_NUMBER_OF_POINTS,
        )
    
    auc_score = auc(fpr, tpr)
    
    logger.logtxt(f'##### GTMAP ROC TEST SCORE {auc_score} #####', print=True)
    logger.single_plot(
        'gtmap_roc_curve', 
        values=tpr, 
        xs=fpr, 
        xlabel='false positive rate (fpr)', 
        ylabel='true positive rate (tpr)',
        legend=[f'auc={auc_score}'], 
        subdir=subdir
    )
    gtmap_roc_res = {'tpr': tpr, 'fpr': fpr, 'ths': ths, 'auc': auc_score}
    logger.single_save('gtmap_roc', gtmap_roc_res, subdir=subdir,)

    return gtmap_roc_res

@torch.no_grad()
def compute_gtmap_pr(
    anomaly_scores,
    original_gtmaps,
    logger: Logger, 
    net: FCDDNet, 
    subdir='.',
):
    """
    The scores are upsampled to the images' original size and then the PR is computed.
    The scores are normalized between 0 and 1, and interpreted as anomaly "probability".
    """
    
    # GTMAPS pixel-wise anomaly detection = explanation performance
    logger.print('Computing PR score')
    
    # Reduces the anomaly score to be a score per pixel (explanation)
    anomaly_scores = anomaly_scores.mean(1).unsqueeze(1)
    
    if isinstance(net, ReceptiveNet):  # Receptive field upsampling for FCDD nets
        anomaly_scores = net.receptive_upsample(anomaly_scores, std=net.gauss_std)
        
    # Further upsampling for original dataset size
    anomaly_scores = torch.nn.functional.interpolate(anomaly_scores, (original_gtmaps.shape[-2:]))
    flat_gtmaps, flat_ascores = original_gtmaps.reshape(-1).int().tolist(), anomaly_scores.reshape(-1).tolist()
    
    # min_ascore = np.min(flat_ascores)
    # max_ascore = np.max(flat_ascores)
    # if min_ascore == max_ascore:
    #     logger.print('WARNING: min and max anomaly scores are equal, cannot compute PR curve')
    #     return dict()
    # probas = (flat_ascores - min_ascore) / (max_ascore - min_ascore)
    
    # ths = thresholds
    precision, recall, ths = precision_recall_curve(
        y_true=flat_gtmaps, 
        # probas_pred=probas,
        probas_pred=flat_ascores,
    )
    # a (0, 1) point is added to make the graph look better
    # i discard this because it's not useful and there is no 
    # corresponding threshold 
    precision, recall = precision[:-1], recall[:-1]
    
    # recall must be in descending order 
    # recall = recall[::-1]
    
    # reduce the number of points of the curve
    npoints = ths.shape[0]
    
    if npoints > ROC_PR_CURVES_LIMIT_NUMBER_OF_POINTS:
        
        _, precision = _reduce_curve_number_of_points(
            x=ths, 
            y=precision, 
            npoints=ROC_PR_CURVES_INTERPOLATION_NUMBER_OF_POINTS,
        )
        ths, recall = _reduce_curve_number_of_points(
            x=ths, 
            y=recall, 
            npoints=ROC_PR_CURVES_INTERPOLATION_NUMBER_OF_POINTS,
        )
    
    ap_score = average_precision_score(y_true=flat_gtmaps, y_score=flat_ascores)
    
    logger.logtxt(f'##### GTMAP AP TEST SCORE {ap_score} #####', print=True)
    logger.single_plot(
        'gtmap_pr_curve', 
        values=precision, 
        xs=recall, 
        xlabel='recall', 
        ylabel='precision',
        legend=[f'ap={ap_score}'], 
        subdir=subdir,
    )
    gtmap_pr_res = dict(recall=recall, precision=precision, ths=ths, ap=ap_score)
    logger.single_save('gtmap_pr', gtmap_pr_res, subdir=subdir,)
    return gtmap_pr_res

# In[]:

# # training

# In[]:

# the names come from trainer.test()
RunResults = namedtuple('RunResults', ["gtmap_roc", "gtmap_pr",])


from contextlib import contextmanager


class NoWandb:
    
    def __init__(self, *args, **kwargs) -> None:
        pass
    
    def log(self, *args, **kwargs) -> None:
        pass
    

@contextmanager
def no_wandb_init(*args, **kwargs):
    try:
        yield NoWandb()
    finally:
        pass


def run_one(it, **kwargs):
    """
    kwargs should contain all parameters of the setup function in training.setup
    """
    logdir = kwargs["logdir"]
    
    wandb_project = kwargs.pop("wandb_project", None)
    wandb_tags = kwargs.pop("wandb_tags", None) or []
    wandb_profile = kwargs.pop("wandb_profile", False)

    wandb_init = wandb.init if wandb_project is not None else no_wandb_init
            
    with wandb_init(
        name=f"{logdir.parent.parent.name}.{logdir.parent.name}.{logdir.name}",
        project=wandb_project, 
        entity="mines-paristech-cmm",
        config={**kwargs, **dict(it=it)},
        tags=wandb_tags,
    ) as run:
        
<<<<<<< HEAD
        # these pops must particularly come here
        # after the wandb.init() so they are logged    
        kwargs["logdir"] = str(logdir.absolute())
        kwargs["datadir"] = str(Path(kwargs["datadir"]).absolute())
        readme = kwargs.pop("readme")
        kwargs['config'] = f'{json.dumps(kwargs)}\n\n{readme}'

        acc_batches = kwargs.pop('acc_batches', 1)
        epochs = kwargs.pop('epochs')
        load_snapshot = kwargs.pop('load', None)  # pre-trained model, path to model snapshot
        test = kwargs.pop("test")
        normal_class_label = kwargs.pop("normal_class_label")
        
        del kwargs["log_start_time_str"]

=======
    kwargs["logdir"] = str(logdir.absolute())
    kwargs["datadir"] = str(Path(kwargs["datadir"]).absolute())
    readme = kwargs.pop("readme")
    kwargs['config'] = f'{json.dumps(kwargs)}\n\n{readme}'

    acc_batches = kwargs.pop('acc_batches', 1)
    epochs = kwargs.pop('epochs')
    load_snapshot = kwargs.pop('load', None)  # pre-trained model, path to model snapshot
    test = kwargs.pop("test")
    pixel_level_loss = kwargs.pop("pixel_level_loss")
    pixel_loss_fix = kwargs.pop("pixel_loss_fix")
    
    del kwargs["log_start_time_str"]
    del kwargs["normal_class_label"]
    
    try:
>>>>>>> 7e8ee905
        # this was the part
        # setup = trainer_setup(**kwargs)
        # trainer = SuperTrainer(**setup)
        setup: TrainSetup = trainer_setup(**kwargs)
        
        if load_snapshot is None:
            epoch_start = 0
        
        else:
            # trainer.load(load_snapshot)
            # e.g. the gauss_std must be put in the class object
            raise NotImplemented("the kwargs need to be managed in case of loading...")
            epoch_start, kwargs = train_setup_load_snapshot(
                path=load_snapshot,
                net=setup.net,
                opt=setup.opt,
                sched=setup.sched,
                device=setup.device,
            )
            
        trainer = FCDDTrainer(
            net=setup.net,
            logger=setup.logger,
            gauss_std=setup.gauss_std,
            quantile=setup.quantile,
            resdown=setup.resdown,
            blur_heatmaps=setup.blur_heatmaps,
            device=setup.device,
<<<<<<< HEAD
            pixel_level_loss=setup.pixel_level_loss,
=======
            pixel_level_loss=pixel_level_loss,
            pixel_loss_fix=pixel_loss_fix,
>>>>>>> 7e8ee905
        )

<<<<<<< HEAD
        try:
            # this was the part
            # trainer.train(epochs, load, acc_batches=acc_batches)
            # epochs: from kwargs, ok
            # load: from kwargs, ok
            # acc_batches: from kwargs, ok
            trainer.train(
                net=setup.net,
                opt=setup.opt,
                sched=setup.sched,
                logger=setup.logger,
                train_loader=setup.train_loader,
                device=setup.device,
                epochs=epochs - epoch_start, 
                acc_batches=acc_batches,
                wandb=run, 
            )
=======
    try:
        # this was the part
        # trainer.train(epochs, load, acc_batches=acc_batches)
        # epochs: from kwargs, ok
        # load: from kwargs, ok
        # acc_batches: from kwargs, ok
        trainer.train(
            epochs=epochs - epoch_start, 
            acc_batches=acc_batches,
            wandb=wandb if use_wandb() else None, 
        )

        if test and (epochs > 0 or load_snapshot is not None):
            ret = trainer.test()  # keys = {roc, gtmap_roc}
            rr = RunResults(
                roc=ret["roc"],
                gtmap_roc=ret["gtmap_roc"],
            )
            
            if use_wandb():
                wandb.log(dict(test_rocauc=ret["gtmap_roc"]["auc"]))
            
            return rr
        else:
            return RunResults({}, {})
        
    except:
        setup.logger.printlog += traceback.format_exc()
        raise  # the re-raise is executed after the 'finally' clause
>>>>>>> 7e8ee905

            if not (test and (epochs > 0 or load_snapshot is not None)):
                return RunResults(gtmap_roc=dict(), gtmap_pr=dict())
                
            labels, loss, anomaly_scores, imgs, outputs, gtmaps = trainer.test(
                net=setup.net, 
                data_loader=setup.test_loader, 
                logger=setup.logger,
                device=setup.device,
            )
            
            trainer.heatmap_generation(
                labels=labels,
                ascores=anomaly_scores,
                imgs=imgs,
                gtmaps=gtmaps,
                name='test_heatmaps',
                net=setup.net,
            )
            
            original_gtmaps = setup.test_loader.dataset.dataset.get_original_gtmaps_normal_class()
            
            rr = RunResults(
                gtmap_roc=compute_gtmap_roc(
                    anomaly_scores=anomaly_scores,
                    original_gtmaps=original_gtmaps,
                    logger=setup.logger,
                    net=setup.net, 
                ),
                gtmap_pr=compute_gtmap_pr(
                    anomaly_scores=anomaly_scores,
                    original_gtmaps=original_gtmaps,
                    logger=setup.logger,
                    net=setup.net, 
                ),
            )
            
            # ========================== WANDB TEST LOG ==========================
            # ========================== WANDB TEST LOG ==========================
            # ========================== WANDB TEST LOG ==========================
            run.log(dict(
                test_rocauc=rr.gtmap_roc["auc"],
                # ========================== ROC CURVE ==========================
                # copied from wandb.plot.roc_curve()
                # debug=wandb.plot.roc_curve(),
                test_roc_curve=wandb.plot_table(
                    vega_spec_name="wandb/area-under-curve/v0",
                    data_table=wandb.Table(
                        columns=["class", "fpr", "tpr"], 
                        data=[
                            [normal_class_label, fpr_, tpr_] 
                            for fpr_, tpr_ in zip(
                                rr.gtmap_roc["fpr"], 
                                rr.gtmap_roc["tpr"],
                            )
                        ],
                    ),
                    fields={"x": "fpr", "y": "tpr", "class": "class"},
                    string_fields={
                        "title": "ROC curve",
                        "x-axis-title": "False Positive Rate (FPR)",
                        "y-axis-title": "True Positive Rate (TPR)",
                    },
                ),
                # ========================== PR CURVE ==========================
                # copied from wandb.plot.pr_curve()
                # debug=wandb.plot.pr_curve(),
                test_pr_curve=wandb.plot_table(
                    vega_spec_name="wandb/area-under-curve/v0",
                    data_table=wandb.Table(
                        columns=["class", "recall", "precision"], 
                        data=[
                            [normal_class_label, rec_, prec_] 
                            for rec_, prec_ in zip(
                                rr.gtmap_pr["recall"], 
                                rr.gtmap_pr["precision"],
                            )
                        ],
                    ),
                    fields={"x": "recall", "y": "precision", "class": "class"},
                    string_fields={
                        "title": "PR curve",
                        "x-axis-title": "Recall",
                        "y-axis-title": "Precision",
                    },
                )
            ))
            return rr

        except:
            setup.logger.printlog += traceback.format_exc()
            epochs = "epochs could not be properly saved because the training broke (exception)"
            raise  # the re-raise is executed after the 'finally' clause

        finally:
            # joao: the original code had this comment about logger.print_logs()
            # no finally statement, because that breaks debugger
            # joao: i'm ignoring it to see what happens
            # and it was in the except clause of the BaseRunner.run_one()
            setup.logger.log_prints() 
            
            setup.logger.save()
            setup.logger.plot()
            
            # setup.logger.snapshot(trainer.net, trainer.opt, trainer.sched, epochs)
            train_setup_save_snapshot(
                outfile=str(Path(setup.logger.dir) / f"snapshot.pt"), 
                net=setup.net, 
                opt=setup.opt, 
                sched=setup.sched, 
                epoch=epochs,
                # kwargs 
                gauss_std=setup.gauss_std,
                quantile=setup.quantile,
                resdown=setup.resdown,
                blur_heatmaps=setup.blur_heatmaps,
                pixel_level_loss=setup.pixel_level_loss,
            )
            
                    
def run(**kwargs) -> dict:
    
    original_logdir = kwargs['logdir']
    dataset = kwargs['dataset']
    
    cls_restrictions = kwargs.pop("cls_restrictions", None)
    classes = cls_restrictions or range(dataset_nclasses(dataset))

    number_it = kwargs.pop('it')
    its_restrictions = kwargs.pop("its_restrictions", None)
    its = its_restrictions or range(number_it)

    results = []
    
    for c in classes:
        cls_logdir = original_logdir / f'normal_{c}'
        
        kwargs['normal_class'] = c
        kwargs['normal_class_label'] = dataset_class_labels(dataset)[c]
    
        for i in its:
            it_logdir = cls_logdir / 'it_{}'.format(i)
            res = run_one(it=i, **{**kwargs, **dict(logdir=it_logdir)})  # overwrite logdir
            results.append(dict(class_idx=c, it=i, results=res))

    return results


# %%

# In[]:
# # launch

# In[22]:


# import os
# os.environ["CUDA_VISIBLE_DEVICES"] = "3"
# os.environ["WANDB"] = "1"
# os.environ["TMPDIR"] = "/data/bertoldo/tmp"

# ARG_STRING = "--cls-restrictions 0 --it 1 --epochs 3"

# args = ARG_STRING.split(" ")

if __name__ == "__main__":
    
    parser = ArgumentParser(
        description="""
        Train a neural network module as explained in the `Explainable Deep Anomaly Detection` paper.
        Train FCDD, and log achieved scores, metrics, plots, and heatmaps
        for both test and training data. 
        """
    )
    parser = default_parser_config(parser)
    parser = default_parser_config_mvtec(parser)
    args = parser.parse_args()
    args = args_post_parse(args)
    results = run(**vars(args))


# In[ ]:


# this was in run_seeds
# for key in results:
#     plot_many_roc(
#         logdir.replace('{t}', kwargs["log_start_time_str"], results[key],
#         labels=its, mean=True, name=key
#     )
    
# return {key: mean_roc(val) for key, val in results.items()}


# In[ ]:


# this was in run_classes

        # this was in the finally of the class loop
            # print('Plotting ROC for completed classes up to {}...'.format(c))
            # for key in results:
            #     plot_many_roc(
            #         logdir.replace('{t}', kwargs["log_start_time_str"], results[key],
            #         labels=str_labels(kwargs['dataset']), mean=True, name=key
            #     )
                
    # for key in results:
    #     plot_many_roc(
    #         logdir.replace('{t}', kwargs["log_start_time_str"], results[key],
    #         labels=str_labels(kwargs['dataset']), mean=True, name=key
    #     )
<|MERGE_RESOLUTION|>--- conflicted
+++ resolved
@@ -410,7 +410,6 @@
         help="If set, the pixel-level loss is used instead of the old version, which didn't apply the anomalous part of the loss to each pixel individually. "
     )
     parser.add_argument(
-<<<<<<< HEAD
         "--wandb-project", type=str, default=None,
         help="If set, the model will be logged to wandb with the project name given here."
     )
@@ -421,10 +420,6 @@
     parser.add_argument(
         "--wandb-profile", action="store_true",
         help="If set, the run will be profiled and sent to wandb."
-=======
-        "--pixel-loss-fix", action="store_true",
-        help="Use the fix as discussed by e-mail with philipp (correctly combine the positive/negative loss terms). "
->>>>>>> 7e8ee905
     )
     return parser
 
@@ -774,7 +769,6 @@
         self.pixel_level_loss = pixel_level_loss
         self.pixel_loss_fix = pixel_loss_fix
                 
-<<<<<<< HEAD
     def train(
         self, 
         net: FCDDNet, 
@@ -787,43 +781,6 @@
         acc_batches=1, 
         wandb=None,
     ) -> BaseNet:
-=======
-    def load(self, path: str, cpu=False) -> int:
-        """ Loads a snapshot of the training state, including network weights """
-        if cpu:
-            snapshot = torch.load(path, map_location=torch.device('cpu'))
-        else:
-            snapshot = torch.load(path)
-        net_state = snapshot.pop('net', None)
-        opt_state = snapshot.pop('opt', None)
-        sched_state = snapshot.pop('sched', None)
-        epoch = snapshot.pop('epoch', None)
-        if net_state is not None and self.net is not None:
-            self.net.load_state_dict(net_state)
-        if opt_state is not None and self.opt is not None:
-            self.opt.load_state_dict(opt_state)
-        if sched_state is not None and self.sched is not None:
-            self.sched.load_state_dict(sched_state)
-        print('Loaded {}{}{} with starting epoch {} for {}'.format(
-            'net_state, ' if net_state else '', 'opt_state, ' if opt_state else '',
-            'sched_state' if sched_state else '', epoch, str(self.__class__)[8:-2]
-        ))
-        return epoch
-
-    def anomaly_score(self, loss: Tensor) -> Tensor:
-        """ This assumes the loss is already the anomaly score. If this is not the case, reimplement the method! """
-        return loss
-
-    def reduce_ascore(self, ascore: Tensor) -> Tensor:
-        """ Reduces the anomaly score to be a score per image (detection). """
-        return ascore.reshape(ascore.size(0), -1).mean(1)
-
-    def reduce_pixelwise_ascore(self, ascore: Tensor) -> Tensor:
-        """ Reduces the anomaly score to be a score per pixel (explanation). """
-        return ascore.mean(1).unsqueeze(1)
-
-    def train(self, epochs: int, acc_batches=1, wandb = None) -> BaseNet:
->>>>>>> 7e8ee905
         """
         Does epochs many full iteration of the data loader and trains the network with the data using self.loss.
         Supports ground-truth maps, logs losses for
@@ -1271,37 +1228,6 @@
         imgs = imgs.clamp(0, 1)  # clamp those
         return imgs
 
-<<<<<<< HEAD
-=======
-    def loss(self, outs: Tensor, ins: Tensor, labels: Tensor, gtmaps: Tensor = None):
-        """ computes the FCDD """
-        assert isinstance(self.net, FCDDNet)
-        loss = outs ** 2
-        loss = (loss + 1).sqrt() - 1
-        if self.net.training:
-            
-            assert gtmaps is not None
-            
-            std = self.gauss_std
-            loss = self.net.receptive_upsample(loss, reception=True, std=std, cpu=False)
-            
-            if self.pixel_loss_fix:
-                norm_loss_maps = (loss * (1 - gtmaps))
-                anom_loss_maps = -(((1 - (-loss).exp()) + 1e-31).log())
-                anom_loss_maps = anom_loss_maps * gtmaps
-                loss = norm_loss_maps + anom_loss_maps
-                batch_size = loss.size(0)
-                return loss.view(batch_size, -1).mean(-1)
-            
-            norm_map = (loss * (1 - gtmaps))
-            norm = norm_map.view(norm_map.size(0), -1).mean(-1)
-            
-            # this is my implementation
-            if self.pixel_level_loss:
-                anom_map = -(((1 - (-loss).exp()) + 1e-31).log())
-                anom_map = anom_map * gtmaps
-                anom = anom_map.view(anom_map.size(0), -1).mean(-1)
->>>>>>> 7e8ee905
 
 # In[21]:
 # # eval functions
@@ -1510,7 +1436,6 @@
         tags=wandb_tags,
     ) as run:
         
-<<<<<<< HEAD
         # these pops must particularly come here
         # after the wandb.init() so they are logged    
         kwargs["logdir"] = str(logdir.absolute())
@@ -1526,24 +1451,6 @@
         
         del kwargs["log_start_time_str"]
 
-=======
-    kwargs["logdir"] = str(logdir.absolute())
-    kwargs["datadir"] = str(Path(kwargs["datadir"]).absolute())
-    readme = kwargs.pop("readme")
-    kwargs['config'] = f'{json.dumps(kwargs)}\n\n{readme}'
-
-    acc_batches = kwargs.pop('acc_batches', 1)
-    epochs = kwargs.pop('epochs')
-    load_snapshot = kwargs.pop('load', None)  # pre-trained model, path to model snapshot
-    test = kwargs.pop("test")
-    pixel_level_loss = kwargs.pop("pixel_level_loss")
-    pixel_loss_fix = kwargs.pop("pixel_loss_fix")
-    
-    del kwargs["log_start_time_str"]
-    del kwargs["normal_class_label"]
-    
-    try:
->>>>>>> 7e8ee905
         # this was the part
         # setup = trainer_setup(**kwargs)
         # trainer = SuperTrainer(**setup)
@@ -1572,15 +1479,9 @@
             resdown=setup.resdown,
             blur_heatmaps=setup.blur_heatmaps,
             device=setup.device,
-<<<<<<< HEAD
             pixel_level_loss=setup.pixel_level_loss,
-=======
-            pixel_level_loss=pixel_level_loss,
-            pixel_loss_fix=pixel_loss_fix,
->>>>>>> 7e8ee905
         )
 
-<<<<<<< HEAD
         try:
             # this was the part
             # trainer.train(epochs, load, acc_batches=acc_batches)
@@ -1598,37 +1499,6 @@
                 acc_batches=acc_batches,
                 wandb=run, 
             )
-=======
-    try:
-        # this was the part
-        # trainer.train(epochs, load, acc_batches=acc_batches)
-        # epochs: from kwargs, ok
-        # load: from kwargs, ok
-        # acc_batches: from kwargs, ok
-        trainer.train(
-            epochs=epochs - epoch_start, 
-            acc_batches=acc_batches,
-            wandb=wandb if use_wandb() else None, 
-        )
-
-        if test and (epochs > 0 or load_snapshot is not None):
-            ret = trainer.test()  # keys = {roc, gtmap_roc}
-            rr = RunResults(
-                roc=ret["roc"],
-                gtmap_roc=ret["gtmap_roc"],
-            )
-            
-            if use_wandb():
-                wandb.log(dict(test_rocauc=ret["gtmap_roc"]["auc"]))
-            
-            return rr
-        else:
-            return RunResults({}, {})
-        
-    except:
-        setup.logger.printlog += traceback.format_exc()
-        raise  # the re-raise is executed after the 'finally' clause
->>>>>>> 7e8ee905
 
             if not (test and (epochs > 0 or load_snapshot is not None)):
                 return RunResults(gtmap_roc=dict(), gtmap_pr=dict())
