--- conflicted
+++ resolved
@@ -5,29 +5,27 @@
 		},
 		{
 			"name": "thalassa:~/log",
-			"path": "/cbio/donnees/jpcasagrande/log"
+			"path": "/cbio/donnees/jpcasagrande/log",
 		},
 		{
-<<<<<<< HEAD
 			"name": "thalassa:~/log/fcdd-running",
-			"path": "/cbio/donnees/jpcasagrande/log/fcdd-running"
+			"path": "/cbio/donnees/jpcasagrande/log/fcdd-running",
 		},
 		{
 			"name": "thalassa:~/log/fcdd-imagenet",
-			"path": "/cbio/donnees/jpcasagrande/log/fcdd-imagenet"
+			"path": "/cbio/donnees/jpcasagrande/log/fcdd-imagenet",
 		},{
 			"name": "imagenet 1k",
 			"path": "/mnt/data2/CMM/commun/imagenet_1k_2012",
-		}
-=======
+		},
+		{
 			"name": "cuda:log",
-			"path": "/home/bertoldo/log"
+			"path": "/home/bertoldo/log",
 		},
 		{
 			"name": "cuda:log:mem-use",
-			"path": "/home/bertoldo/log/fcdd-memory-usage"
+			"path": "/home/bertoldo/log/fcdd-memory-usage",
 		},
->>>>>>> aef9ba72
 	],
 	"settings": {
 		// src: https://code.visualstudio.com/docs/languages/identifiers#_known-language-identifiers
@@ -37,7 +35,6 @@
 		"files.exclude": {
 			"**/.ipynb_checkpoints/": true
 		},
-<<<<<<< HEAD
 		"python.defaultInterpreterPath": "${env:HOME}/miniconda3/envs/fcdd_rc21/bin/python",
 		"terminal.integrated.defaultProfile.linux": "zsh",
 		"search.exclude": {
@@ -48,11 +45,6 @@
 		},
 		// src: https://stackoverflow.com/a/39747937/9582881
 		"explorer.autoReveal": false,
-=======
-		"python.defaultInterpreterPath": "/home/bertoldo/miniconda3/envs/fcdd_rc21/bin/python",
-		"terminal.integrated.defaultProfile.linux": "${env:HOME}/.local/bin/zsh",
-		// "terminal.integrated.cwd": "/home/bertoldo/repos/fcdd/python/fcdd"
->>>>>>> aef9ba72
 	},
 	"launch": {
 		"version": "0.2.0",
